# import from other directories
from pyoptsolver import SnoptConfig, SnoptSolver, OptProblem as SnoptProblem
from pyoptsolver import SnoptConfig as snoptConfig, SnoptSolver as solver, OptProblem as probFun, OptResult as result
from pyoptsolver import IpoptSolver as ipSolver, IpoptConfig as ipOption
from pyoptsolver import IpoptSolver as IpSolver, IpoptConfig as IpOption

from .trajOptProblem import trajOptProblem
from .trajOptBase import system, daeSystem, baseFun, addX
from .trajOptBase import lqrObj, linearPointObj, nonLinearObj, nonLinearPointObj, linearObj
from .trajOptBase import nonLinearPointConstr, nonLinearConstr
from .trajOptBase import linearPointConstr, linearConstr
# the ipopt solver
# the collocation version
from .trajOptCollocationProblem import trajOptCollocProblem
# the multi-phase version
from .trajOptMultiPhaseCollocationProblem import NonLinearConnectConstr
from .trajOptMultiPhaseCollocationProblem import LinearConnectConstr
from .trajOptMultiPhaseCollocationProblem import TrajOptMultiPhaseCollocProblem
from .trajOptManifoldCollocationProblem import manifoldConstr, trajOptManifoldCollocProblem

from .classBuilder import systemWrapper, daeSystemWrapper, nonLinearPointConstrWrapper, blockIndex

from .oopInterface import AbstractSolver

# for upper case alias
from .trajOptProblem import trajOptProblem as TrajOptProblem
from .trajOptBase import system as System, daeSystem as DaeSystem, baseFun as BaseFun, addX as AddX
from .trajOptBase import lqrObj as LQRObj, linearPointObj as LinearPointObj, nonLinearObj as NonLinearObj, nonLinearPointObj as NonLinearPointObj, linearObj as LinearObj
from .trajOptBase import nonLinearPointConstr as NonLinearPointConstr, nonLinearConstr as NonLinearConstr
from .trajOptBase import linearPointConstr as LinearPointConstr, linearConstr as LinearConstr
from .utility import parseX, showSol, getInf, InfBuilder
# import from other directories
from .snoptWrapper import directSolve, inDirectSolve, gradSolve, inGradSolve, spGradSolve, inSpGradSolve
# the collocation version
from .trajOptCollocationProblem import trajOptCollocProblem as TrajOptCollocProblem
# the multi-phase version
from .trajOptManifoldCollocationProblem import manifoldConstr as ManifoldConstr, trajOptManifoldCollocProblem as TrajOptManifoldCollocProblem

<<<<<<< HEAD

from .utility import OneBuilder, ZeroBuilder
inf_ = InfBuilder()
one_ = OneBuilder()
zero_ = ZeroBuilder()
=======
# for backward compatibility
from .libsnopt import SnoptConfig as snOption, SnoptConfig as SnOption, SnoptSolver as SnSolver, SnoptProblem as ProbFun
>>>>>>> 0a896e59
<|MERGE_RESOLUTION|>--- conflicted
+++ resolved
@@ -36,13 +36,7 @@
 # the multi-phase version
 from .trajOptManifoldCollocationProblem import manifoldConstr as ManifoldConstr, trajOptManifoldCollocProblem as TrajOptManifoldCollocProblem
 
-<<<<<<< HEAD
-
 from .utility import OneBuilder, ZeroBuilder
 inf_ = InfBuilder()
 one_ = OneBuilder()
-zero_ = ZeroBuilder()
-=======
-# for backward compatibility
-from .libsnopt import SnoptConfig as snOption, SnoptConfig as SnOption, SnoptSolver as SnSolver, SnoptProblem as ProbFun
->>>>>>> 0a896e59
+zero_ = ZeroBuilder()